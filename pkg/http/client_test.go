--- conflicted
+++ resolved
@@ -149,7 +149,6 @@
 	}
 }
 
-<<<<<<< HEAD
 // TestClientCreationWithoutAWSConfig verifies that creating a client and making
 // regular HTTP/HTTPS requests does NOT require AWS credentials to be configured.
 // This is a regression test for the issue where AWS config was loaded unconditionally,
@@ -249,7 +248,8 @@
 
 	// Note: We can't test actual lambda:// invocation here without valid AWS credentials,
 	// but we've verified that initialization is deferred and regular HTTP works
-=======
+}
+
 func TestHTTPRequestToLambdaEvent_HostHeader(t *testing.T) {
 	tests := []struct {
 		name         string
@@ -296,5 +296,4 @@
 			}
 		})
 	}
->>>>>>> 827cecc6
 }